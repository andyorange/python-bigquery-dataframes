--- conflicted
+++ resolved
@@ -107,6 +107,9 @@
     if is_row_processor:
         # bigframes remote function will send an entire row of data as json,
         # which would be converted to a pandas series and processed
+        # Ensure numpy versions match to avoid unpickling problems. See
+        # internal issue b/347934471.
+        requirements.append(f"numpy=={numpy.__version__}")
         requirements.append(f"pandas=={pandas.__version__}")
         requirements.append(f"pyarrow=={pyarrow.__version__}")
 
@@ -301,18 +304,6 @@
         """
 
         # requirements.txt
-<<<<<<< HEAD
-=======
-        requirements = ["cloudpickle >= 2.1.0"]
-        if is_row_processor:
-            # bigframes remote function will send an entire row of data as json,
-            # which would be converted to a pandas series and processed
-            # Ensure numpy versions match to avoid unpickling problems. See
-            # internal issue b/347934471.
-            requirements.append(f"numpy=={numpy.__version__}")
-            requirements.append(f"pandas=={pandas.__version__}")
-            requirements.append(f"pyarrow=={pyarrow.__version__}")
->>>>>>> 2de41291
         if package_requirements:
             requirements_txt = os.path.join(directory, "requirements.txt")
             with open(requirements_txt, "w") as f:
