# Copyright 2023 Google LLC
#
# Licensed under the Apache License, Version 2.0 (the "License");
# you may not use this file except in compliance with the License.
# You may obtain a copy of the License at
#
#     http://www.apache.org/licenses/LICENSE-2.0
#
# Unless required by applicable law or agreed to in writing, software
# distributed under the License is distributed on an "AS IS" BASIS,
# WITHOUT WARRANTIES OR CONDITIONS OF ANY KIND, either express or implied.
# See the License for the specific language governing permissions and
# limitations under the License.

"""Series is a 1 dimensional data structure."""

from __future__ import annotations

import functools
import itertools
import numbers
import os
import textwrap
import typing
from typing import Any, Literal, Mapping, Optional, Tuple, Union

import bigframes_vendored.pandas.core.series as vendored_pandas_series
import google.cloud.bigquery as bigquery
import numpy
import pandas
import pandas.core.dtypes.common
import typing_extensions

import bigframes.constants as constants
import bigframes.core
from bigframes.core import log_adapter
import bigframes.core.block_transforms as block_ops
import bigframes.core.blocks as blocks
import bigframes.core.expression as ex
import bigframes.core.groupby as groupby
import bigframes.core.indexers
import bigframes.core.indexes as indexes
import bigframes.core.ordering as order
import bigframes.core.scalar as scalars
import bigframes.core.utils as utils
import bigframes.core.window
import bigframes.core.window_spec
import bigframes.dataframe
import bigframes.dtypes
import bigframes.formatting_helpers as formatter
import bigframes.operations as ops
import bigframes.operations.aggregations as agg_ops
import bigframes.operations.base
import bigframes.operations.blob as blob
import bigframes.operations.datetimes as dt
import bigframes.operations.plotting as plotting
import bigframes.operations.strings as strings
import bigframes.operations.structs as structs

LevelType = typing.Union[str, int]
LevelsType = typing.Union[LevelType, typing.Sequence[LevelType]]


_remote_function_recommendation_message = (
    "Your functions could not be applied directly to the Series."
    " Try converting it to a remote function."
)


@log_adapter.class_logger
class Series(bigframes.operations.base.SeriesMethods, vendored_pandas_series.Series):
    def __init__(self, *args, **kwargs):
        self._query_job: Optional[bigquery.QueryJob] = None
        super().__init__(*args, **kwargs)

        # Runs strict validations to ensure internal type predictions and ibis are completely in sync
        # Do not execute these validations outside of testing suite.
        if "PYTEST_CURRENT_TEST" in os.environ:
            self._block.expr.validate_schema()

    @property
    def dt(self) -> dt.DatetimeMethods:
        return dt.DatetimeMethods(self._block)

    @property
    def dtype(self):
        return self._dtype

    @property
    def dtypes(self):
        return self._dtype

    @property
    def loc(self) -> bigframes.core.indexers.LocSeriesIndexer:
        return bigframes.core.indexers.LocSeriesIndexer(self)

    @property
    def iloc(self) -> bigframes.core.indexers.IlocSeriesIndexer:
        return bigframes.core.indexers.IlocSeriesIndexer(self)

    @property
    def iat(self) -> bigframes.core.indexers.IatSeriesIndexer:
        return bigframes.core.indexers.IatSeriesIndexer(self)

    @property
    def at(self) -> bigframes.core.indexers.AtSeriesIndexer:
        return bigframes.core.indexers.AtSeriesIndexer(self)

    @property
    def name(self) -> blocks.Label:
        return self._name

    @name.setter
    def name(self, label: blocks.Label):
        new_block = self._block.with_column_labels([label])
        self._set_block(new_block)

    @property
    def shape(self) -> typing.Tuple[int]:
        return (self._block.shape[0],)

    @property
    def size(self) -> int:
        return self.shape[0]

    @property
    def ndim(self) -> int:
        return 1

    @property
    def empty(self) -> bool:
        return self.shape[0] == 0

    @property
    def values(self) -> numpy.ndarray:
        return self.to_numpy()

    @property
    def index(self) -> indexes.Index:
        return indexes.Index.from_frame(self)

    @property
    def query_job(self) -> Optional[bigquery.QueryJob]:
        """BigQuery job metadata for the most recent query.

        Returns:
            The most recent `QueryJob
            <https://cloud.google.com/python/docs/reference/bigquery/latest/google.cloud.bigquery.job.QueryJob>`_.
        """
        if self._query_job is None:
            self._set_internal_query_job(self._compute_dry_run())
        return self._query_job

    @property
    def struct(self) -> structs.StructAccessor:
        return structs.StructAccessor(self._block)

    @property
    def T(self) -> Series:
        return self.transpose()

    @property
    def _info_axis(self) -> indexes.Index:
        return self.index

    @property
    def _session(self) -> bigframes.Session:
        return self._get_block().expr.session

    def transpose(self) -> Series:
        return self

    def _set_internal_query_job(self, query_job: bigquery.QueryJob):
        self._query_job = query_job

    def __len__(self):
        return self.shape[0]

    def __iter__(self) -> typing.Iterator:
        return itertools.chain.from_iterable(
            map(lambda x: x.squeeze(axis=1), self._block.to_pandas_batches())
        )

    def copy(self) -> Series:
        return Series(self._block)

    def rename(
        self, index: Union[blocks.Label, Mapping[Any, Any]] = None, **kwargs
    ) -> Series:
        if len(kwargs) != 0:
            raise NotImplementedError(
                f"rename does not currently support any keyword arguments. {constants.FEEDBACK_LINK}"
            )

        # rename the Series name
        if index is None or isinstance(
            index, str
        ):  # Python 3.9 doesn't allow isinstance of Optional
            index = typing.cast(Optional[str], index)
            block = self._block.with_column_labels([index])
            return Series(block)

        # rename the index
        if isinstance(index, Mapping):
            index = typing.cast(Mapping[Any, Any], index)
            block = self._block
            for k, v in index.items():
                new_idx_ids = []
                for idx_id, idx_dtype in zip(block.index_columns, block.index.dtypes):
                    # Will throw if key type isn't compatible with index type, which leads to invalid SQL.
                    block.create_constant(k, dtype=idx_dtype)

                    # Will throw if value type isn't compatible with index type.
                    block, const_id = block.create_constant(v, dtype=idx_dtype)
                    block, cond_id = block.project_expr(
                        ops.ne_op.as_expr(idx_id, ex.const(k))
                    )
                    block, new_idx_id = block.apply_ternary_op(
                        idx_id, cond_id, const_id, ops.where_op
                    )

                    new_idx_ids.append(new_idx_id)
                    block = block.drop_columns([const_id, cond_id])

                block = block.set_index(new_idx_ids, index_labels=block.index.names)

            return Series(block)

        # rename the Series name
        if isinstance(index, typing.Hashable):
            index = typing.cast(Optional[str], index)
            block = self._block.with_column_labels([index])
            return Series(block)

        raise ValueError(f"Unsupported type of parameter index: {type(index)}")

    def rename_axis(
        self,
        mapper: typing.Union[blocks.Label, typing.Sequence[blocks.Label]],
        **kwargs,
    ) -> Series:
        if len(kwargs) != 0:
            raise NotImplementedError(
                f"rename_axis does not currently support any keyword arguments. {constants.FEEDBACK_LINK}"
            )
        # limited implementation: the new index name is simply the 'mapper' parameter
        if _is_list_like(mapper):
            labels = mapper
        else:
            labels = [mapper]
        return Series(self._block.with_index_labels(labels))

    def equals(
        self, other: typing.Union[Series, bigframes.dataframe.DataFrame]
    ) -> bool:
        # Must be same object type, same column dtypes, and same label values
        if not isinstance(other, Series):
            return False
        return block_ops.equals(self._block, other._block)

    def reset_index(
        self,
        *,
        name: typing.Optional[str] = None,
        drop: bool = False,
    ) -> bigframes.dataframe.DataFrame | Series:
        block = self._block.reset_index(drop)
        if drop:
            return Series(block)
        else:
            if name:
                block = block.assign_label(self._value_column, name)
            return bigframes.dataframe.DataFrame(block)

    def __repr__(self) -> str:
        # TODO(swast): Add a timeout here? If the query is taking a long time,
        # maybe we just print the job metadata that we have so far?
        # TODO(swast): Avoid downloading the whole series by using job
        # metadata, like we do with DataFrame.
        opts = bigframes.options.display
        max_results = opts.max_rows
        if opts.repr_mode == "deferred":
            return formatter.repr_query_job(self.query_job)

        self._cached()
        pandas_df, _, query_job = self._block.retrieve_repr_request_results(max_results)
        self._set_internal_query_job(query_job)

        return repr(pandas_df.iloc[:, 0])

    def astype(
        self,
        dtype: Union[bigframes.dtypes.DtypeString, bigframes.dtypes.Dtype],
    ) -> Series:
        return self._apply_unary_op(bigframes.operations.AsTypeOp(to_type=dtype))

    def to_pandas(
        self,
        max_download_size: Optional[int] = None,
        sampling_method: Optional[str] = None,
        random_state: Optional[int] = None,
        *,
        ordered: bool = True,
    ) -> pandas.Series:
        """Writes Series to pandas Series.

        Args:
            max_download_size (int, default None):
                Download size threshold in MB. If max_download_size is exceeded when downloading data
                (e.g., to_pandas()), the data will be downsampled if
                bigframes.options.sampling.enable_downsampling is True, otherwise, an error will be
                raised. If set to a value other than None, this will supersede the global config.
            sampling_method (str, default None):
                Downsampling algorithms to be chosen from, the choices are: "head": This algorithm
                returns a portion of the data from the beginning. It is fast and requires minimal
                computations to perform the downsampling; "uniform": This algorithm returns uniform
                random samples of the data. If set to a value other than None, this will supersede
                the global config.
            random_state (int, default None):
                The seed for the uniform downsampling algorithm. If provided, the uniform method may
                take longer to execute and require more computation. If set to a value other than
                None, this will supersede the global config.
            ordered (bool, default True):
                Determines whether the resulting pandas series will be deterministically ordered.
                In some cases, unordered may result in a faster-executing query.


        Returns:
            pandas.Series: A pandas Series with all rows of this Series if the data_sampling_threshold_mb
                is not exceeded; otherwise, a pandas Series with downsampled rows of the DataFrame.
        """
        df, query_job = self._block.to_pandas(
            max_download_size=max_download_size,
            sampling_method=sampling_method,
            random_state=random_state,
            ordered=ordered,
        )
        self._set_internal_query_job(query_job)
        series = df.squeeze(axis=1)
        series.name = self._name
        return series

    def _compute_dry_run(self) -> bigquery.QueryJob:
        return self._block._compute_dry_run((self._value_column,))

    def drop(
        self,
        labels: typing.Any = None,
        *,
        axis: typing.Union[int, str] = 0,
        index: typing.Any = None,
        columns: Union[blocks.Label, typing.Iterable[blocks.Label]] = None,
        level: typing.Optional[LevelType] = None,
    ) -> Series:
        if labels and index:
            raise ValueError("Must specify exacly one of 'labels' or 'index'")
        index = labels or index

        # ignore axis, columns params
        block = self._block
        level_id = self._resolve_levels(level or 0)[0]
        if _is_list_like(index):
            block, inverse_condition_id = block.apply_unary_op(
                level_id, ops.IsInOp(values=tuple(index), match_nulls=True)
            )
            block, condition_id = block.apply_unary_op(
                inverse_condition_id, ops.invert_op
            )
        else:
            block, condition_id = block.project_expr(
                ops.ne_op.as_expr(level_id, ex.const(index))
            )
        block = block.filter_by_id(condition_id, keep_null=True)
        block = block.drop_columns([condition_id])
        return Series(block.select_column(self._value_column))

    def droplevel(self, level: LevelsType, axis: int | str = 0):
        resolved_level_ids = self._resolve_levels(level)
        return Series(self._block.drop_levels(resolved_level_ids))

    def swaplevel(self, i: int = -2, j: int = -1):
        level_i = self._block.index_columns[i]
        level_j = self._block.index_columns[j]
        mapping = {level_i: level_j, level_j: level_i}
        reordering = [
            mapping.get(index_id, index_id) for index_id in self._block.index_columns
        ]
        return Series(self._block.reorder_levels(reordering))

    def reorder_levels(self, order: LevelsType, axis: int | str = 0):
        resolved_level_ids = self._resolve_levels(order)
        return Series(self._block.reorder_levels(resolved_level_ids))

    def _resolve_levels(self, level: LevelsType) -> typing.Sequence[str]:
        return self._block.index.resolve_level(level)

    def between(self, left, right, inclusive="both"):
        if inclusive not in ["both", "neither", "left", "right"]:
            raise ValueError(
                "Must set 'inclusive' to one of 'both', 'neither', 'left', or 'right'"
            )
        left_op = ops.ge_op if (inclusive in ["left", "both"]) else ops.gt_op
        right_op = ops.le_op if (inclusive in ["right", "both"]) else ops.lt_op
        return self._apply_binary_op(left, left_op).__and__(
            self._apply_binary_op(right, right_op)
        )

    def cumsum(self) -> Series:
        return self._apply_window_op(
            agg_ops.sum_op, bigframes.core.window_spec.WindowSpec(following=0)
        )

    def ffill(self, *, limit: typing.Optional[int] = None) -> Series:
        window = bigframes.core.window_spec.WindowSpec(preceding=limit, following=0)
        return self._apply_window_op(agg_ops.LastNonNullOp(), window)

    pad = ffill

    def bfill(self, *, limit: typing.Optional[int] = None) -> Series:
        window = bigframes.core.window_spec.WindowSpec(preceding=0, following=limit)
        return self._apply_window_op(agg_ops.FirstNonNullOp(), window)

    def cummax(self) -> Series:
        return self._apply_window_op(
            agg_ops.max_op, bigframes.core.window_spec.WindowSpec(following=0)
        )

    def cummin(self) -> Series:
        return self._apply_window_op(
            agg_ops.min_op, bigframes.core.window_spec.WindowSpec(following=0)
        )

    def cumprod(self) -> Series:
        return self._apply_window_op(
            agg_ops.product_op, bigframes.core.window_spec.WindowSpec(following=0)
        )

    def shift(self, periods: int = 1) -> Series:
        window = bigframes.core.window_spec.WindowSpec(
            preceding=periods if periods > 0 else None,
            following=-periods if periods < 0 else None,
        )
        return self._apply_window_op(agg_ops.ShiftOp(periods), window)

    def diff(self, periods: int = 1) -> Series:
        window = bigframes.core.window_spec.WindowSpec(
            preceding=periods if periods > 0 else None,
            following=-periods if periods < 0 else None,
        )
        return self._apply_window_op(agg_ops.DiffOp(periods), window)

    def pct_change(self, periods: int = 1) -> Series:
        # Future versions of pandas will not perfrom ffill automatically
        series = self.ffill()
        return Series(block_ops.pct_change(series._block, periods=periods))

    def rank(
        self,
        axis=0,
        method: str = "average",
        numeric_only=False,
        na_option: str = "keep",
        ascending: bool = True,
    ) -> Series:
        return Series(block_ops.rank(self._block, method, na_option, ascending))

    def fillna(self, value=None) -> Series:
        return self._apply_binary_op(value, ops.fillna_op)

    def replace(
        self, to_replace: typing.Any, value: typing.Any = None, *, regex: bool = False
    ):
        if regex:
            # No-op unless to_replace and series dtype are both string type
            if not isinstance(to_replace, str) or not isinstance(
                self.dtype, pandas.StringDtype
            ):
                return self
            return self._regex_replace(to_replace, value)
        elif utils.is_dict_like(to_replace):
            return self._mapping_replace(to_replace)  # type: ignore
        elif utils.is_list_like(to_replace):
            replace_list = to_replace
        else:  # Scalar
            replace_list = [to_replace]
        replace_list = [
            i for i in replace_list if bigframes.dtypes.is_compatible(i, self.dtype)
        ]
        return self._simple_replace(replace_list, value) if replace_list else self

    def _regex_replace(self, to_replace: str, value: str):
        if not bigframes.dtypes.is_dtype(value, self.dtype):
            raise NotImplementedError(
                f"Cannot replace {self.dtype} elements with incompatible item {value} as mixed-type columns not supported. {constants.FEEDBACK_LINK}"
            )
        block, result_col = self._block.apply_unary_op(
            self._value_column,
            ops.RegexReplaceStrOp(to_replace, value),
            result_label=self.name,
        )
        return Series(block.select_column(result_col))

    def _simple_replace(self, to_replace_list: typing.Sequence, value):
        result_type = bigframes.dtypes.is_compatible(value, self.dtype)
        if not result_type:
            raise NotImplementedError(
                f"Cannot replace {self.dtype} elements with incompatible item {value} as mixed-type columns not supported. {constants.FEEDBACK_LINK}"
            )

        if result_type != self.dtype:
            return self.astype(result_type)._simple_replace(to_replace_list, value)

        block, cond = self._block.apply_unary_op(
            self._value_column, ops.IsInOp(tuple(to_replace_list))
        )
        block, result_col = block.project_expr(
            ops.where_op.as_expr(ex.const(value), cond, self._value_column), self.name
        )
        return Series(block.select_column(result_col))

    def _mapping_replace(self, mapping: dict[typing.Hashable, typing.Hashable]):
        tuples = []
        lcd_types: list[typing.Optional[bigframes.dtypes.Dtype]] = []
        for key, value in mapping.items():
            lcd_type = bigframes.dtypes.is_compatible(key, self.dtype)
            if not lcd_type:
                continue
            if not bigframes.dtypes.is_dtype(value, self.dtype):
                raise NotImplementedError(
                    f"Cannot replace {self.dtype} elements with incompatible item {value} as mixed-type columns not supported. {constants.FEEDBACK_LINK}"
                )
            tuples.append((key, value))
            lcd_types.append(lcd_type)

        result_dtype = functools.reduce(
            lambda t1, t2: bigframes.dtypes.lcd_type(t1, t2) if (t1 and t2) else None,
            lcd_types,
        )
        if not result_dtype:
            raise NotImplementedError(
                f"Cannot replace {self.dtype} elements with incompatible mapping {mapping} as mixed-type columns not supported. {constants.FEEDBACK_LINK}"
            )
        block, result = self._block.apply_unary_op(
            self._value_column, ops.MapOp(tuple(tuples))
        )
        return Series(block.select_column(result))

    def interpolate(self, method: str = "linear") -> Series:
        if method == "pad":
            return self.ffill()
        result = block_ops.interpolate(self._block, method)
        return Series(result)

    def dropna(
        self,
        *,
        axis: int = 0,
        inplace: bool = False,
        how: typing.Optional[str] = None,
        ignore_index: bool = False,
    ) -> Series:
        if inplace:
            raise NotImplementedError("'inplace'=True not supported")
        result = block_ops.dropna(self._block, [self._value_column], how="any")
        if ignore_index:
            result = result.reset_index()
        return Series(result)

    def head(self, n: int = 5) -> Series:
        return typing.cast(Series, self.iloc[0:n])

    def tail(self, n: int = 5) -> Series:
        return typing.cast(Series, self.iloc[-n:])

    def nlargest(self, n: int = 5, keep: str = "first") -> Series:
        if keep not in ("first", "last", "all"):
            raise ValueError("'keep must be one of 'first', 'last', or 'all'")
        return Series(
            block_ops.nlargest(self._block, n, [self._value_column], keep=keep)
        )

    def nsmallest(self, n: int = 5, keep: str = "first") -> Series:
        if keep not in ("first", "last", "all"):
            raise ValueError("'keep must be one of 'first', 'last', or 'all'")
        return Series(
            block_ops.nsmallest(self._block, n, [self._value_column], keep=keep)
        )

    def isin(self, values) -> "Series" | None:
        if not _is_list_like(values):
            raise TypeError(
                "only list-like objects are allowed to be passed to "
                f"isin(), you passed a [{type(values).__name__}]"
            )

        return self._apply_unary_op(
            ops.IsInOp(values=tuple(values), match_nulls=True)
        ).fillna(value=False)

    def isna(self) -> "Series":
        return self._apply_unary_op(ops.isnull_op)

    isnull = isna

    def notna(self) -> "Series":
        return self._apply_unary_op(ops.notnull_op)

    notnull = notna

    def __and__(self, other: bool | int | Series) -> Series:
        return self._apply_binary_op(other, ops.and_op)

    __rand__ = __and__

    def __or__(self, other: bool | int | Series) -> Series:
        return self._apply_binary_op(other, ops.or_op)

    __ror__ = __or__

    def __add__(self, other: float | int | Series) -> Series:
        return self.add(other)

    def __radd__(self, other: float | int | Series) -> Series:
        return self.radd(other)

    def add(self, other: float | int | Series) -> Series:
        return self._apply_binary_op(other, ops.add_op)

    def radd(self, other: float | int | Series) -> Series:
        return self._apply_binary_op(other, ops.add_op, reverse=True)

    def __sub__(self, other: float | int | Series) -> Series:
        return self.sub(other)

    def __rsub__(self, other: float | int | Series) -> Series:
        return self.rsub(other)

    def sub(self, other: float | int | Series) -> Series:
        return self._apply_binary_op(other, ops.sub_op)

    def rsub(self, other: float | int | Series) -> Series:
        return self._apply_binary_op(other, ops.sub_op, reverse=True)

    subtract = sub

    def __mul__(self, other: float | int | Series) -> Series:
        return self.mul(other)

    def __rmul__(self, other: float | int | Series) -> Series:
        return self.rmul(other)

    def mul(self, other: float | int | Series) -> Series:
        return self._apply_binary_op(other, ops.mul_op)

    def rmul(self, other: float | int | Series) -> Series:
        return self._apply_binary_op(other, ops.mul_op, reverse=True)

    multiply = mul

    def __truediv__(self, other: float | int | Series) -> Series:
        return self.truediv(other)

    def __rtruediv__(self, other: float | int | Series) -> Series:
        return self.rtruediv(other)

    def truediv(self, other: float | int | Series) -> Series:
        return self._apply_binary_op(other, ops.div_op)

    def rtruediv(self, other: float | int | Series) -> Series:
        return self._apply_binary_op(other, ops.div_op, reverse=True)

    div = truediv

    divide = truediv

    rdiv = rtruediv

    def __floordiv__(self, other: float | int | Series) -> Series:
        return self.floordiv(other)

    def __rfloordiv__(self, other: float | int | Series) -> Series:
        return self.rfloordiv(other)

    def floordiv(self, other: float | int | Series) -> Series:
        return self._apply_binary_op(other, ops.floordiv_op)

    def rfloordiv(self, other: float | int | Series) -> Series:
        return self._apply_binary_op(other, ops.floordiv_op, reverse=True)

    def __pow__(self, other: float | int | Series) -> Series:
        return self.pow(other)

    def __rpow__(self, other: float | int | Series) -> Series:
        return self.rpow(other)

    def pow(self, other: float | int | Series) -> Series:
        return self._apply_binary_op(other, ops.pow_op)

    def rpow(self, other: float | int | Series) -> Series:
        return self._apply_binary_op(other, ops.pow_op, reverse=True)

    def __lt__(self, other: float | int | Series) -> Series:  # type: ignore
        return self.lt(other)

    def __le__(self, other: float | int | Series) -> Series:  # type: ignore
        return self.le(other)

    def lt(self, other) -> Series:
        return self._apply_binary_op(other, ops.lt_op)

    def le(self, other) -> Series:
        return self._apply_binary_op(other, ops.le_op)

    def __gt__(self, other: float | int | Series) -> Series:  # type: ignore
        return self.gt(other)

    def __ge__(self, other: float | int | Series) -> Series:  # type: ignore
        return self.ge(other)

    def gt(self, other) -> Series:
        return self._apply_binary_op(other, ops.gt_op)

    def ge(self, other) -> Series:
        return self._apply_binary_op(other, ops.ge_op)

    def __mod__(self, other) -> Series:  # type: ignore
        return self.mod(other)

    def __rmod__(self, other) -> Series:  # type: ignore
        return self.rmod(other)

    def mod(self, other) -> Series:  # type: ignore
        return self._apply_binary_op(other, ops.mod_op)

    def rmod(self, other) -> Series:  # type: ignore
        return self._apply_binary_op(other, ops.mod_op, reverse=True)

    def divmod(self, other) -> Tuple[Series, Series]:  # type: ignore
        # TODO(huanc): when self and other both has dtype int and other contains zeros,
        # the output should be dtype float, both floordiv and mod returns dtype int in this case.
        return (self.floordiv(other), self.mod(other))

    def rdivmod(self, other) -> Tuple[Series, Series]:  # type: ignore
        # TODO(huanc): when self and other both has dtype int and self contains zeros,
        # the output should be dtype float, both floordiv and mod returns dtype int in this case.
        return (self.rfloordiv(other), self.rmod(other))

    def __matmul__(self, other):
        return (self * other).sum()

    dot = __matmul__

    def abs(self) -> Series:
        return self._apply_unary_op(ops.abs_op)

    def round(self, decimals=0) -> "Series":
        return self._apply_binary_op(decimals, ops.round_op)

    def corr(self, other: Series, method="pearson", min_periods=None) -> float:
        # TODO(tbergeron): Validate early that both are numeric
        # TODO(tbergeron): Handle partially-numeric columns
        if method != "pearson":
            raise NotImplementedError(
                f"Only Pearson correlation is currently supported. {constants.FEEDBACK_LINK}"
            )
        if min_periods:
            raise NotImplementedError(
                f"min_periods not yet supported. {constants.FEEDBACK_LINK}"
            )
        return self._apply_binary_aggregation(other, agg_ops.CorrOp())

    def cov(self, other: Series) -> float:
        return self._apply_binary_aggregation(other, agg_ops.CovOp())

    def all(self) -> bool:
        return typing.cast(bool, self._apply_aggregation(agg_ops.all_op))

    def any(self) -> bool:
        return typing.cast(bool, self._apply_aggregation(agg_ops.any_op))

    def count(self) -> int:
        return typing.cast(int, self._apply_aggregation(agg_ops.count_op))

    def nunique(self) -> int:
        return typing.cast(int, self._apply_aggregation(agg_ops.nunique_op))

    def max(self) -> scalars.Scalar:
        return self._apply_aggregation(agg_ops.max_op)

    def min(self) -> scalars.Scalar:
        return self._apply_aggregation(agg_ops.min_op)

    def std(self) -> float:
        return typing.cast(float, self._apply_aggregation(agg_ops.std_op))

    def var(self) -> float:
        return typing.cast(float, self._apply_aggregation(agg_ops.var_op))

    def _central_moment(self, n: int) -> float:
        """Useful helper for calculating central moment statistics"""
        # Nth central moment is mean((x-mean(x))^n)
        # See: https://en.wikipedia.org/wiki/Moment_(mathematics)
        mean_deltas = self - self.mean()
        delta_powers = mean_deltas**n
        return delta_powers.mean()

    def agg(self, func: str | typing.Sequence[str]) -> scalars.Scalar | Series:
        if _is_list_like(func):
            if self.dtype not in bigframes.dtypes.NUMERIC_BIGFRAMES_TYPES_PERMISSIVE:
                raise NotImplementedError(
                    f"Multiple aggregations only supported on numeric series. {constants.FEEDBACK_LINK}"
                )
            aggregations = [agg_ops.lookup_agg_func(f) for f in func]
            return Series(
                self._block.summarize(
                    [self._value_column],
                    aggregations,
                )
            )
        else:

            return self._apply_aggregation(
                agg_ops.lookup_agg_func(typing.cast(str, func))
            )

    aggregate = agg

    def skew(self):
        count = self.count()
        if count < 3:
            return pandas.NA

        moment3 = self._central_moment(3)
        moment2 = self.var() * (count - 1) / count  # Convert sample var to pop var

        # See G1 estimator:
        # https://en.wikipedia.org/wiki/Skewness#Sample_skewness
        numerator = moment3
        denominator = moment2 ** (3 / 2)
        adjustment = (count * (count - 1)) ** 0.5 / (count - 2)

        return (numerator / denominator) * adjustment

    def kurt(self):
        count = self.count()
        if count < 4:
            return pandas.NA

        moment4 = self._central_moment(4)
        moment2 = self.var() * (count - 1) / count  # Convert sample var to pop var

        # Kurtosis is often defined as the second standardize moment: moment(4)/moment(2)**2
        # Pandas however uses Fisher’s estimator, implemented below
        numerator = (count + 1) * (count - 1) * moment4
        denominator = (count - 2) * (count - 3) * moment2**2
        adjustment = 3 * (count - 1) ** 2 / ((count - 2) * (count - 3))

        return (numerator / denominator) - adjustment

    kurtosis = kurt

    def mode(self) -> Series:
        block = self._block
        # Approach: Count each value, return each value for which count(x) == max(counts))
        block, agg_ids = block.aggregate(
            by_column_ids=[self._value_column],
            aggregations=((self._value_column, agg_ops.count_op),),
        )
        value_count_col_id = agg_ids[0]
        block, max_value_count_col_id = block.apply_window_op(
            value_count_col_id,
            agg_ops.max_op,
            window_spec=bigframes.core.window_spec.WindowSpec(),
        )
        block, is_mode_col_id = block.apply_binary_op(
            value_count_col_id,
            max_value_count_col_id,
            ops.eq_op,
        )
        block = block.filter_by_id(is_mode_col_id)
        # use temporary name for reset_index to avoid collision, restore after dropping extra columns
        block = (
            block.with_index_labels(["mode_temp_internal"])
            .order_by([order.ascending_over(self._value_column)])
            .reset_index(drop=False)
        )
        block = block.select_column(self._value_column).with_column_labels([self.name])
        mode_values_series = Series(block.select_column(self._value_column))
        return typing.cast(Series, mode_values_series)

    def mean(self) -> float:
        return typing.cast(float, self._apply_aggregation(agg_ops.mean_op))

    def median(self, *, exact: bool = False) -> float:
        if exact:
            raise NotImplementedError(
                f"Only approximate median is supported. {constants.FEEDBACK_LINK}"
            )
        return typing.cast(float, self._apply_aggregation(agg_ops.median_op))

    def sum(self) -> float:
        return typing.cast(float, self._apply_aggregation(agg_ops.sum_op))

    def prod(self) -> float:
        return typing.cast(float, self._apply_aggregation(agg_ops.product_op))

    product = prod

    def __eq__(self, other: object) -> Series:  # type: ignore
        return self.eq(other)

    def __ne__(self, other: object) -> Series:  # type: ignore
        return self.ne(other)

    def __invert__(self) -> Series:
        return self._apply_unary_op(ops.invert_op)

    def eq(self, other: object) -> Series:
        # TODO: enforce stricter alignment
        return self._apply_binary_op(other, ops.eq_op)

    def ne(self, other: object) -> Series:
        # TODO: enforce stricter alignment
        return self._apply_binary_op(other, ops.ne_op)

    def where(self, cond, other=None):
        value_id, cond_id, other_id, block = self._align3(cond, other)
        block, result_id = block.apply_ternary_op(
            value_id, cond_id, other_id, ops.where_op
        )
        return Series(block.select_column(result_id).with_column_labels([self.name]))

    def clip(self, lower, upper):
        if lower is None and upper is None:
            return self
        if lower is None:
            return self._apply_binary_op(upper, ops.clipupper_op, alignment="left")
        if upper is None:
            return self._apply_binary_op(lower, ops.cliplower_op, alignment="left")
        value_id, lower_id, upper_id, block = self._align3(lower, upper)
        block, result_id = block.apply_ternary_op(
            value_id, lower_id, upper_id, ops.clip_op
        )
        return Series(block.select_column(result_id).with_column_labels([self.name]))

    def argmax(self) -> int:
        block, row_nums = self._block.promote_offsets()
        block = block.order_by(
            [
                order.descending_over(self._value_column),
                order.ascending_over(row_nums),
            ]
        )
        return typing.cast(
            scalars.Scalar, Series(block.select_column(row_nums)).iloc[0]
        )

    def argmin(self) -> int:
        block, row_nums = self._block.promote_offsets()
        block = block.order_by(
            [
                order.ascending_over(self._value_column),
                order.ascending_over(row_nums),
            ]
        )
        return typing.cast(
            scalars.Scalar, Series(block.select_column(row_nums)).iloc[0]
        )

    def unstack(self, level: LevelsType = -1):
        if isinstance(level, int) or isinstance(level, str):
            level = [level]

        block = self._block

        if self.index.nlevels == 1:
            raise ValueError("Series must have multi-index to unstack")

        # Pivot by index levels
        unstack_ids = self._resolve_levels(level)
        block = block.reset_index(drop=False)
        block = block.set_index(
            [col for col in self._block.index_columns if col not in unstack_ids]
        )

        pivot_block = block.pivot(
            columns=unstack_ids,
            values=self._block.value_columns,
            values_in_index=False,
        )
        return bigframes.dataframe.DataFrame(pivot_block)

    def idxmax(self) -> blocks.Label:
        block = self._block.order_by(
            [
                order.descending_over(self._value_column),
                *[
                    order.ascending_over(idx_col)
                    for idx_col in self._block.index_columns
                ],
            ]
        )
        block = block.slice(0, 1)
        return indexes.Index(block).to_pandas()[0]

    def idxmin(self) -> blocks.Label:
        block = self._block.order_by(
            [
                order.ascending_over(self._value_column),
                *[
                    order.ascending_over(idx_col)
                    for idx_col in self._block.index_columns
                ],
            ]
        )
        block = block.slice(0, 1)
        return indexes.Index(block).to_pandas()[0]

    @property
    def is_monotonic_increasing(self) -> bool:
        return typing.cast(
            bool, self._block.is_monotonic_increasing(self._value_column)
        )

    @property
    def is_monotonic_decreasing(self) -> bool:
        return typing.cast(
            bool, self._block.is_monotonic_decreasing(self._value_column)
        )

    def __getitem__(self, indexer):
        # TODO: enforce stricter alignment, should fail if indexer is missing any keys.
        use_iloc = (
            isinstance(indexer, slice)
            and all(
                isinstance(x, numbers.Integral) or (x is None)
                for x in [indexer.start, indexer.stop, indexer.step]
            )
        ) or (
            isinstance(indexer, numbers.Integral)
            and not isinstance(self._block.index.dtypes[0], pandas.Int64Dtype)
        )
        if use_iloc:
            return self.iloc[indexer]
        if isinstance(indexer, Series):
            (left, right, block) = self._align(indexer, "left")
            block = block.filter_by_id(right)
            block = block.select_column(left)
            return Series(block)
        return self.loc[indexer]

    def __getattr__(self, key: str):
        if hasattr(pandas.Series, key):
            raise AttributeError(
                textwrap.dedent(
                    f"""
                    BigQuery DataFrames has not yet implemented an equivalent to
                    'pandas.Series.{key}'. {constants.FEEDBACK_LINK}
                    """
                )
            )
        else:
            raise AttributeError(key)

    def _align3(self, other1: Series | scalars.Scalar, other2: Series | scalars.Scalar, how="left") -> tuple[str, str, str, blocks.Block]:  # type: ignore
        """Aligns the series value with 2 other scalars or series objects. Returns new values and joined tabled expression."""
        values, index = self._align_n([other1, other2], how)
        return (values[0], values[1], values[2], index)

    def _apply_aggregation(self, op: agg_ops.UnaryAggregateOp) -> Any:
        return self._block.get_stat(self._value_column, op)

    def _apply_window_op(
        self, op: agg_ops.WindowOp, window_spec: bigframes.core.window_spec.WindowSpec
    ):
        block = self._block
        block, result_id = block.apply_window_op(
            self._value_column, op, window_spec=window_spec, result_label=self.name
        )
        return Series(block.select_column(result_id))

    def value_counts(
        self,
        normalize: bool = False,
        sort: bool = True,
        ascending: bool = False,
        *,
        dropna: bool = True,
    ):
        block = block_ops.value_counts(
            self._block,
            [self._value_column],
            normalize=normalize,
            ascending=ascending,
            dropna=dropna,
        )
        return Series(block)

    def sort_values(
        self, *, axis=0, ascending=True, kind: str = "quicksort", na_position="last"
    ) -> Series:
        if na_position not in ["first", "last"]:
            raise ValueError("Param na_position must be one of 'first' or 'last'")
        block = self._block.order_by(
            [
                order.ascending_over(self._value_column, (na_position == "last"))
                if ascending
                else order.descending_over(self._value_column, (na_position == "last"))
            ],
        )
        return Series(block)

    def sort_index(self, *, axis=0, ascending=True, na_position="last") -> Series:
        # TODO(tbergeron): Support level parameter once multi-index introduced.
        if na_position not in ["first", "last"]:
            raise ValueError("Param na_position must be one of 'first' or 'last'")
        block = self._block
        na_last = na_position == "last"
        ordering = [
            order.ascending_over(column, na_last)
            if ascending
            else order.descending_over(column, na_last)
            for column in block.index_columns
        ]
        block = block.order_by(ordering)
        return Series(block)

    def rolling(self, window: int, min_periods=None) -> bigframes.core.window.Window:
        # To get n size window, need current row and n-1 preceding rows.
        window_spec = bigframes.core.window_spec.WindowSpec(
            preceding=window - 1, following=0, min_periods=min_periods or window
        )
        return bigframes.core.window.Window(
            self._block, window_spec, self._block.value_columns, is_series=True
        )

    def expanding(self, min_periods: int = 1) -> bigframes.core.window.Window:
        window_spec = bigframes.core.window_spec.WindowSpec(
            following=0, min_periods=min_periods
        )
        return bigframes.core.window.Window(
            self._block, window_spec, self._block.value_columns, is_series=True
        )

    def groupby(
        self,
        by: typing.Union[
            blocks.Label, Series, typing.Sequence[typing.Union[blocks.Label, Series]]
        ] = None,
        axis=0,
        level: typing.Optional[
            int | str | typing.Sequence[int] | typing.Sequence[str]
        ] = None,
        as_index: bool = True,
        *,
        dropna: bool = True,
    ) -> bigframes.core.groupby.SeriesGroupBy:
        if (by is not None) and (level is not None):
            raise ValueError("Do not specify both 'by' and 'level'")
        if not as_index:
            raise ValueError("as_index=False only valid with DataFrame")
        if axis:
            raise ValueError("No axis named {} for object type Series".format(level))
        if not as_index:
            raise ValueError("'as_index'=False only applies to DataFrame")
        if by is not None:
            return self._groupby_values(by, dropna)
        if level is not None:
            return self._groupby_level(level, dropna)
        else:
            raise TypeError("You have to supply one of 'by' and 'level'")

    def _groupby_level(
        self,
        level: int | str | typing.Sequence[int] | typing.Sequence[str],
        dropna: bool = True,
    ) -> bigframes.core.groupby.SeriesGroupBy:
        return groupby.SeriesGroupBy(
            self._block,
            self._value_column,
            by_col_ids=self._resolve_levels(level),
            value_name=self.name,
            dropna=dropna,
        )

    def _groupby_values(
        self,
        by: typing.Union[
            blocks.Label, Series, typing.Sequence[typing.Union[blocks.Label, Series]]
        ],
        dropna: bool = True,
    ) -> bigframes.core.groupby.SeriesGroupBy:
        if not isinstance(by, Series) and _is_list_like(by):
            by = list(by)
        else:
            by = [typing.cast(typing.Union[blocks.Label, Series], by)]

        block = self._block
        grouping_cols: typing.Sequence[str] = []
        value_col = self._value_column
        for key in by:
            if isinstance(key, Series):
                block, (
                    get_column_left,
                    get_column_right,
                ) = block.join(key._block, how="inner" if dropna else "left")

                value_col = get_column_left[value_col]
                grouping_cols = [
                    *[get_column_left[value] for value in grouping_cols],
                    get_column_right[key._value_column],
                ]
            else:
                # Interpret as index level
                matches = block.index_name_to_col_id.get(key, [])
                if len(matches) != 1:
                    raise ValueError(
                        f"GroupBy key {key} does not match a unique index level. BigQuery DataFrames only interprets lists of strings as index level names, not directly as per-row group assignments."
                    )
                grouping_cols = [*grouping_cols, matches[0]]

        return groupby.SeriesGroupBy(
            block,
            value_col,
            by_col_ids=grouping_cols,
            value_name=self.name,
            dropna=dropna,
        )

    def apply(
        self, func, by_row: typing.Union[typing.Literal["compat"], bool] = "compat"
    ) -> Series:
        # TODO(shobs, b/274645634): Support convert_dtype, args, **kwargs
        # is actually a ternary op
        # Reproject as workaround to applying filter too late. This forces the filter
        # to be applied before passing data to remote function, protecting from bad
        # inputs causing errors.

        if by_row not in ["compat", False]:
            raise ValueError("Param by_row must be one of 'compat' or False")

        if not callable(func):
            raise ValueError(
                "Only a ufunc (a function that applies to the entire Series) or a remote function that only works on single values are supported."
            )

        if not hasattr(func, "bigframes_remote_function"):
            # It is not a remote function
            # Then it must be a vectorized function that applies to the Series
            # as a whole
            if by_row:
                raise ValueError(
                    "A vectorized non-remote function can be provided only with by_row=False."
                    " For element-wise operation it must be a remote function."
                )

            try:
                return func(self)
            except Exception as ex:
                # This could happen if any of the operators in func is not
                # supported on a Series. Let's guide the customer to use a
                # remote function instead
                if hasattr(ex, "message"):
                    ex.message += f"\n{_remote_function_recommendation_message}"
                raise

        # We are working with remote function at this point
        reprojected_series = Series(self._block._force_reproject())
        result_series = reprojected_series._apply_unary_op(
            ops.RemoteFunctionOp(func=func, apply_on_null=True)
        )

        # return Series with materialized result so that any error in the remote
        # function is caught early
        materialized_series = result_series._cached()
        return materialized_series

    def add_prefix(self, prefix: str, axis: int | str | None = None) -> Series:
        return Series(self._get_block().add_prefix(prefix))

    def add_suffix(self, suffix: str, axis: int | str | None = None) -> Series:
        return Series(self._get_block().add_suffix(suffix))

    def filter(
        self,
        items: typing.Optional[typing.Iterable] = None,
        like: typing.Optional[str] = None,
        regex: typing.Optional[str] = None,
        axis: typing.Optional[typing.Union[str, int]] = None,
    ) -> Series:
        if (axis is not None) and utils.get_axis_number(axis) != 0:
            raise ValueError(f"Invalid axis for series: {axis}")
        if sum([(items is not None), (like is not None), (regex is not None)]) != 1:
            raise ValueError(
                "Need to provide exactly one of 'items', 'like', or 'regex'"
            )
        if len(self._block.index_columns) > 1:
            raise NotImplementedError(
                f"Method filter does not support rows multiindex. {constants.FEEDBACK_LINK}"
            )
        if (like is not None) or (regex is not None):
            block = self._block
            block, label_string_id = block.apply_unary_op(
                self._block.index_columns[0],
                ops.AsTypeOp(to_type=pandas.StringDtype(storage="pyarrow")),
            )
            if like is not None:
                block, mask_id = block.apply_unary_op(
                    label_string_id, ops.StrContainsOp(pat=like)
                )
            else:  # regex
                assert regex is not None
                block, mask_id = block.apply_unary_op(
                    label_string_id, ops.StrContainsRegexOp(pat=regex)
                )

            block = block.filter_by_id(mask_id)
            block = block.select_columns([self._value_column])
            return Series(block)
        elif items is not None:
            # Behavior matches pandas 2.1+, older pandas versions would reindex
            block = self._block
            block, mask_id = block.apply_unary_op(
                self._block.index_columns[0], ops.IsInOp(values=tuple(items))
            )
            block = block.filter_by_id(mask_id)
            block = block.select_columns([self._value_column])
            return Series(block)
        else:
            raise ValueError("Need to provide 'items', 'like', or 'regex'")

    def reindex(self, index=None, *, validate: typing.Optional[bool] = None):
        if validate and not self.index.is_unique:
            raise ValueError("Original index must be unique to reindex")
        keep_original_names = False
        if isinstance(index, indexes.Index):
            new_indexer = bigframes.dataframe.DataFrame(data=index._block)[[]]
        else:
            if not isinstance(index, pandas.Index):
                keep_original_names = True
                index = pandas.Index(index)
            if index.nlevels != self.index.nlevels:
                raise NotImplementedError(
                    "Cannot reindex with index with different nlevels"
                )
            new_indexer = bigframes.dataframe.DataFrame(
                index=index, session=self._get_block().expr.session
            )[[]]
        # multiindex join is senstive to index names, so we will set all these
        result = new_indexer.rename_axis(range(new_indexer.index.nlevels)).join(
            self.to_frame().rename_axis(range(self.index.nlevels)),
            how="left",
        )
        # and then reset the names after the join
        result_block = result.rename_axis(
            self.index.names if keep_original_names else index.names
        )._block
        return Series(result_block)

    def reindex_like(self, other: Series, *, validate: typing.Optional[bool] = None):
        return self.reindex(other.index, validate=validate)

    def drop_duplicates(self, *, keep: str = "first") -> Series:
        block = block_ops.drop_duplicates(self._block, (self._value_column,), keep)
        return Series(block)

    def unique(self) -> Series:
        return self.drop_duplicates()

    def duplicated(self, keep: str = "first") -> Series:
        block, indicator = block_ops.indicate_duplicates(
            self._block, (self._value_column,), keep
        )
        return Series(
            block.select_column(
                indicator,
            ).with_column_labels([self.name])
        )

    def mask(self, cond, other=None) -> Series:
        if callable(cond):
            if hasattr(cond, "bigframes_remote_function"):
                cond = self.apply(cond)
            else:
                # For non-remote function assume that it is applicable on Series
                cond = self.apply(cond, by_row=False)

        if not isinstance(cond, Series):
            raise TypeError(
                f"Only bigframes series condition is supported, received {type(cond).__name__}. "
                f"{constants.FEEDBACK_LINK}"
            )
        return self.where(~cond, other)

    def to_frame(self, name: blocks.Label = None) -> bigframes.dataframe.DataFrame:
        provided_name = name if name else self.name
        # To be consistent with Pandas, it assigns 0 as the column name if missing. 0 is the first element of RangeIndex.
        block = self._block.with_column_labels(
            [provided_name] if provided_name else ["0"]
        )
        return bigframes.dataframe.DataFrame(block)

    def to_csv(
        self, path_or_buf: str, sep=",", *, header: bool = True, index: bool = True
    ) -> None:
        return self.to_frame().to_csv(path_or_buf, sep=sep, header=header, index=index)

    def to_dict(self, into: type[dict] = dict) -> typing.Mapping:
        return typing.cast(dict, self.to_pandas().to_dict(into))  # type: ignore

    def to_excel(self, excel_writer, sheet_name="Sheet1", **kwargs) -> None:
        return self.to_pandas().to_excel(excel_writer, sheet_name, **kwargs)

    def to_json(
        self,
        path_or_buf: str,
        orient: typing.Literal[
            "split", "records", "index", "columns", "values", "table"
        ] = "columns",
        *,
        lines: bool = False,
        index: bool = True,
    ) -> None:
        return self.to_frame().to_json(
            path_or_buf=path_or_buf, orient=orient, lines=lines, index=index
        )

    def to_latex(
        self, buf=None, columns=None, header=True, index=True, **kwargs
    ) -> typing.Optional[str]:
        return self.to_pandas().to_latex(
            buf, columns=columns, header=header, index=index, **kwargs
        )

    def tolist(self) -> list:
        return self.to_pandas().to_list()

    to_list = tolist

    def to_markdown(
        self,
        buf: typing.IO[str] | None = None,
        mode: str = "wt",
        index: bool = True,
        **kwargs,
    ) -> typing.Optional[str]:
        return self.to_pandas().to_markdown(buf, mode=mode, index=index, **kwargs)  # type: ignore

    def to_numpy(
        self, dtype=None, copy=False, na_value=None, **kwargs
    ) -> numpy.ndarray:
        return self.to_pandas().to_numpy(dtype, copy, na_value, **kwargs)

    __array__ = to_numpy

    def to_pickle(self, path, **kwargs) -> None:
        return self.to_pandas().to_pickle(path, **kwargs)

    def to_string(
        self,
        buf=None,
        na_rep="NaN",
        float_format=None,
        header=True,
        index=True,
        length=False,
        dtype=False,
        name=False,
        max_rows=None,
        min_rows=None,
    ) -> typing.Optional[str]:
        return self.to_pandas().to_string(
            buf,
            na_rep,
            float_format,
            header,
            index,
            length,
            dtype,
            name,
            max_rows,
            min_rows,
        )

    def to_xarray(self):
        return self.to_pandas().to_xarray()

    def _throw_if_index_contains_duplicates(
        self, error_message: typing.Optional[str] = None
    ) -> None:
        if not self.index.is_unique:
            error_message = (
                error_message
                if error_message
                else "Index contains duplicate entries, but uniqueness is required."
            )
            raise pandas.errors.InvalidIndexError(error_message)

    def map(
        self,
        arg: typing.Union[Mapping, Series],
        na_action: Optional[str] = None,
        *,
        verify_integrity: bool = False,
    ) -> Series:
        if na_action:
            raise NotImplementedError(
                f"Non-None na_action argument is not yet supported for Series.map. {constants.FEEDBACK_LINK}"
            )
        if isinstance(arg, Series):
            if verify_integrity:
                error_message = "When verify_integrity is True in Series.map, index of arg parameter must not have duplicate entries."
                arg._throw_if_index_contains_duplicates(error_message=error_message)
            map_df = bigframes.dataframe.DataFrame(arg._block)
            map_df = map_df.rename(columns={arg.name: self.name})
        elif isinstance(arg, Mapping):
            map_df = bigframes.dataframe.DataFrame(
                {"keys": list(arg.keys()), self.name: list(arg.values())},
                session=self._get_block().expr.session,
            )
            map_df = map_df.set_index("keys")
        elif callable(arg):
            return self.apply(arg)
        else:
            # Mirroring pandas, call the uncallable object
            arg()  # throws TypeError: object is not callable

        self_df = self.to_frame(name="series")
        result_df = self_df.join(map_df, on="series")
        return result_df[self.name]

    def sample(
        self,
        n: Optional[int] = None,
        frac: Optional[float] = None,
        *,
        random_state: Optional[int] = None,
        sort: Optional[bool | Literal["random"]] = "random",
    ) -> Series:
        if n is not None and frac is not None:
            raise ValueError("Only one of 'n' or 'frac' parameter can be specified.")

        ns = (n,) if n is not None else ()
        fracs = (frac,) if frac is not None else ()
        return Series(
            self._block._split(
                ns=ns, fracs=fracs, random_state=random_state, sort=sort
            )[0]
        )

    def __array_ufunc__(
        self, ufunc: numpy.ufunc, method: str, *inputs, **kwargs
    ) -> Series:
        """Used to support numpy ufuncs.
        See: https://numpy.org/doc/stable/reference/ufuncs.html
        """
        # Only __call__ supported with zero arguments
        if method != "__call__" or len(inputs) > 2 or len(kwargs) > 0:
            return NotImplemented

        if len(inputs) == 1 and ufunc in ops.NUMPY_TO_OP:
            return self._apply_unary_op(ops.NUMPY_TO_OP[ufunc])
        if len(inputs) == 2 and ufunc in ops.NUMPY_TO_BINOP:
            binop = ops.NUMPY_TO_BINOP[ufunc]
            if inputs[0] is self:
                return self._apply_binary_op(inputs[1], binop)
            else:
                return self._apply_binary_op(inputs[0], binop, reverse=True)

        return NotImplemented

    # Keep this at the bottom of the Series class to avoid
    # confusing type checker by overriding str
    @property
    def str(self) -> strings.StringMethods:
        return strings.StringMethods(self._block)

    @property
<<<<<<< HEAD
    def blob(self) -> blob.BlobMethods:
        return blob.BlobMethods(self._block)
=======
    def plot(self):
        return plotting.PlotAccessor(self)
>>>>>>> 2fce51f8

    def _slice(
        self,
        start: typing.Optional[int] = None,
        stop: typing.Optional[int] = None,
        step: typing.Optional[int] = None,
    ) -> bigframes.series.Series:
        return bigframes.series.Series(
            self._block.slice(start=start, stop=stop, step=step).select_column(
                self._value_column
            ),
        )

    def _cached(self, *, force: bool = True) -> Series:
        self._set_block(self._block.cached(force=force))
        return self


def _is_list_like(obj: typing.Any) -> typing_extensions.TypeGuard[typing.Sequence]:
    return pandas.api.types.is_list_like(obj)<|MERGE_RESOLUTION|>--- conflicted
+++ resolved
@@ -1576,13 +1576,12 @@
         return strings.StringMethods(self._block)
 
     @property
-<<<<<<< HEAD
+    def plot(self):
+        return plotting.PlotAccessor(self)
+
+    @property
     def blob(self) -> blob.BlobMethods:
         return blob.BlobMethods(self._block)
-=======
-    def plot(self):
-        return plotting.PlotAccessor(self)
->>>>>>> 2fce51f8
 
     def _slice(
         self,
