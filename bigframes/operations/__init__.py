--- conflicted
+++ resolved
@@ -14,196 +14,6 @@
 
 from __future__ import annotations
 
-<<<<<<< HEAD
-import dataclasses
-import datetime
-import functools
-import typing
-from typing import Union
-
-import numpy as np
-import pandas as pd
-from pandas.tseries.offsets import DateOffset
-import pyarrow as pa
-
-import bigframes.dtypes as dtypes
-import bigframes.operations.type as op_typing
-
-if typing.TYPE_CHECKING:
-    # Avoids circular dependency
-    import bigframes.core.expression
-
-
-class RowOp(typing.Protocol):
-    @property
-    def name(self) -> str:
-        ...
-
-    def output_type(self, *input_types: dtypes.ExpressionType) -> dtypes.ExpressionType:
-        ...
-
-    @property
-    def order_preserving(self) -> bool:
-        """Whether the row operation preserves total ordering. Can be pruned from ordering expressions."""
-        ...
-
-
-# These classes can be used to create simple ops that don't take local parameters
-# All is needed is a unique name, and to register an implementation in ibis_mappings.py
-#TODO: Create universal operator base class...?
-@dataclasses.dataclass(frozen=True)
-class ScalarOp:
-    @property
-    def name(self) -> str:
-        raise NotImplementedError("RowOp abstract base class has no implementation")
-
-    def output_type(self, *input_types: dtypes.ExpressionType) -> dtypes.ExpressionType:
-        raise NotImplementedError("Abstract operation has no output type")
-
-    @property
-    def order_preserving(self) -> bool:
-        """Whether the row operation preserves total ordering. Can be pruned from ordering expressions."""
-        return False
-
-
-@dataclasses.dataclass(frozen=True)
-class NaryOp(ScalarOp):
-    def as_expr(
-        self,
-        *exprs: Union[str | bigframes.core.expression.Expression],
-    ) -> bigframes.core.expression.Expression:
-        import bigframes.core.expression
-
-        # Keep this in sync with output_type and compilers
-        inputs: list[bigframes.core.expression.Expression] = []
-
-        for expr in exprs:
-            inputs.append(_convert_expr_input(expr))
-
-        return bigframes.core.expression.OpExpression(
-            self,
-            tuple(inputs),
-        )
-
-
-# These classes can be used to create simple ops that don't take local parameters
-# All is needed is a unique name, and to register an implementation in ibis_mappings.py
-@dataclasses.dataclass(frozen=True)
-class UnaryOp(ScalarOp):
-    @property
-    def arguments(self) -> int:
-        return 1
-
-    def as_expr(
-        self, input_id: typing.Union[str, bigframes.core.expression.Expression] = "arg"
-    ) -> bigframes.core.expression.Expression:
-        import bigframes.core.expression
-
-        return bigframes.core.expression.OpExpression(
-            self, (_convert_expr_input(input_id),)
-        )
-
-
-@dataclasses.dataclass(frozen=True)
-class BinaryOp(ScalarOp):
-    @property
-    def arguments(self) -> int:
-        return 2
-
-    def as_expr(
-        self,
-        left_input: typing.Union[str, bigframes.core.expression.Expression] = "arg1",
-        right_input: typing.Union[str, bigframes.core.expression.Expression] = "arg2",
-    ) -> bigframes.core.expression.Expression:
-        import bigframes.core.expression
-
-        return bigframes.core.expression.OpExpression(
-            self,
-            (
-                _convert_expr_input(left_input),
-                _convert_expr_input(right_input),
-            ),
-        )
-
-
-@dataclasses.dataclass(frozen=True)
-class TernaryOp(ScalarOp):
-    @property
-    def arguments(self) -> int:
-        return 3
-
-    def as_expr(
-        self,
-        input1: typing.Union[str, bigframes.core.expression.Expression] = "arg1",
-        input2: typing.Union[str, bigframes.core.expression.Expression] = "arg2",
-        input3: typing.Union[str, bigframes.core.expression.Expression] = "arg3",
-    ) -> bigframes.core.expression.Expression:
-        import bigframes.core.expression
-
-        return bigframes.core.expression.OpExpression(
-            self,
-            (
-                _convert_expr_input(input1),
-                _convert_expr_input(input2),
-                _convert_expr_input(input3),
-            ),
-        )
-
-
-def _convert_expr_input(
-    input: typing.Union[str, bigframes.core.expression.Expression]
-) -> bigframes.core.expression.Expression:
-    """Allows creating column references with just a string"""
-    import bigframes.core.expression
-
-    if isinstance(input, str):
-        return bigframes.core.expression.deref(input)
-    else:
-        return input
-
-
-# Operation Factories
-def create_unary_op(name: str, type_signature: op_typing.UnaryTypeSignature) -> UnaryOp:
-    return dataclasses.make_dataclass(
-        name,
-        [
-            ("name", typing.ClassVar[str], name),
-            ("output_type", typing.ClassVar[typing.Callable], type_signature.as_method),
-        ],
-        bases=(UnaryOp,),
-        frozen=True,
-    )()
-
-
-def create_binary_op(
-    name: str, type_signature: op_typing.BinaryTypeSignature
-) -> BinaryOp:
-    return dataclasses.make_dataclass(
-        name,
-        [
-            ("name", typing.ClassVar[str], name),
-            ("output_type", typing.ClassVar[typing.Callable], type_signature.as_method),
-        ],
-        bases=(BinaryOp,),
-        frozen=True,
-    )()
-
-
-# Unary Ops
-## Generic Ops
-invert_op = create_unary_op(
-    name="invert",
-    type_signature=op_typing.TypePreserving(
-        dtypes.is_binary_like,
-        description="binary-like",
-    ),
-)
-isnull_op = create_unary_op(
-    name="isnull",
-    type_signature=op_typing.FixedOutputType(
-        lambda x: True, dtypes.BOOL_DTYPE, description="nullable"
-    ),
-=======
 from bigframes.operations.array_ops import ArrayIndexOp, ArraySliceOp, ArrayToStringOp
 from bigframes.operations.base_ops import (
     BinaryOp,
@@ -212,7 +22,6 @@
     ScalarOp,
     TernaryOp,
     UnaryOp,
->>>>>>> aec3fe7a
 )
 from bigframes.operations.blob_ops import (
     obj_fetch_metadata_op,
