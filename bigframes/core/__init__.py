--- conflicted
+++ resolved
@@ -26,12 +26,6 @@
 import pyarrow as pa
 import pyarrow.feather as pa_feather
 
-<<<<<<< HEAD
-import bigframes._config as config
-
-import bigframes.core.compile
-=======
->>>>>>> aec3fe7a
 import bigframes.core.expression as ex
 import bigframes.core.guid
 import bigframes.core.identifiers as ids
