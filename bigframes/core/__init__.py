# Copyright 2023 Google LLC
#
# Licensed under the Apache License, Version 2.0 (the "License");
# you may not use this file except in compliance with the License.
# You may obtain a copy of the License at
#
#     http://www.apache.org/licenses/LICENSE-2.0
#
# Unless required by applicable law or agreed to in writing, software
# distributed under the License is distributed on an "AS IS" BASIS,
# WITHOUT WARRANTIES OR CONDITIONS OF ANY KIND, either express or implied.
# See the License for the specific language governing permissions and
# limitations under the License.
from __future__ import annotations

from dataclasses import dataclass
from abc import ABCMeta, abstractmethod
import datetime
import functools
import io
import typing
<<<<<<< HEAD
from typing import Iterable, Optional, Sequence

from types import FunctionType, MethodType
=======
from typing import Iterable, List, Optional, Sequence, Tuple
>>>>>>> 7ac6639f
import warnings
from collections.abc import Callable


import google.cloud.bigquery
import pandas
import pyarrow as pa
import pyarrow.feather as pa_feather

# schema lineage

import bigframes._config as config


import bigframes.core.compile
import bigframes.core.expression as ex
import bigframes.core.guid
<<<<<<< HEAD
#from bigframes.dataframe import DataFrame
=======
import bigframes.core.identifiers as ids
>>>>>>> 7ac6639f
import bigframes.core.join_def as join_def
import bigframes.core.local_data as local_data
import bigframes.core.nodes as nodes

from bigframes.core.ordering import OrderingExpression
import bigframes.core.ordering as orderings
import bigframes.core.rewrite
import bigframes.core.schema as schemata
import bigframes.core.tree_properties
import bigframes.core.utils
from bigframes.core.window_spec import WindowSpec
#import bigframes.dataframe
import bigframes.dtypes
import bigframes.operations as ops
import bigframes.operations.aggregations as agg_ops
import bigframes.session._io.bigquery
from bigframes.core.nested_context import SchemaTrackingContextManager, schema_tracking_factory

if typing.TYPE_CHECKING:
    from bigframes.session import Session
    

ORDER_ID_COLUMN = "bigframes_ordering_id"
PREDICATE_COLUMN = "bigframes_predicate"
options = config.options


# to guarantee singleton creation, we prohibit inheritnig from the class
nested_data_context_manager: SchemaTrackingContextManager = schema_tracking_factory()

class CMNnested(ABCMeta):
    def __init__(self, func: Callable):
        self.func = func

    def __call__(self, *args, **kwargs):
        if nested_data_context_manager.active():
            #TODO (abeschorner): handle multiple parents
            current_block = args[0].block
            nested_data_context_manager.block_start = current_block
            ncm_ref = nested_data_context_manager._source_handler.sources.get(current_block, None)
            if ncm_ref is not None:
                res = self.func(*args, **kwargs)
                nested_data_context_manager.block_end = res.block
                nested_data_context_manager.step() #current_block, res.block, nested_data_context_manager.latest_changes()) # or current_block.expr.node? nodes or blocks?
                nested_data_context_manager.reset_block_markers()
            else:
                #TODO: add node to ncm
                raise KeyError(f"Unknown nested node {args[0]}")
        return res

    @abstractmethod
    def _nesting(self) -> dict:
        ...

    @property
    def nesting(self) -> dict:
        return self._nesting()


def cm_nested(func: Callable):
    def wrapper(*args, **kwargs):
        if nested_data_context_manager.active():
            #TODO (abeschorner): handle multiple parents
            current_block = args[0].block           
            nested_data_context_manager.block_start = current_block
            prev_op = nested_data_context_manager.prev_changes()
            prev_num_ops = nested_data_context_manager.num_nested_commands
            res = func(*args, **kwargs)
            if (prev_op == nested_data_context_manager.prev_changes()) | (nested_data_context_manager.num_nested_commands <= prev_num_ops):
                raise ValueError(f"Nested operation {func.__qualname__} did not set changes in the nested_data_context_manager!")
            nested_data_context_manager.block_end = res.block      
            nested_data_context_manager.step() # or current_block.expr.node? nodes or blocks?
            nested_data_context_manager.reset_block_markers()
        return res
    return wrapper


@dataclass(frozen=True)
class ArrayValue:
    """
    ArrayValue is an immutable type representing a 2D array with per-column types.
    """

    node: nodes.BigFrameNode

    @classmethod
    def from_pyarrow(cls, arrow_table: pa.Table, session: Session):
        adapted_table = local_data.adapt_pa_table(arrow_table)
        schema = local_data.arrow_schema_to_bigframes(adapted_table.schema)

        iobytes = io.BytesIO()
        pa_feather.write_feather(adapted_table, iobytes)
        # Scan all columns by default, we define this list as it can be pruned while preserving source_def
        scan_list = nodes.ScanList(
            tuple(
                nodes.ScanItem(ids.ColumnId(item.column), item.dtype, item.column)
                for item in schema.items
            )
        )

        node = nodes.ReadLocalNode(
            iobytes.getvalue(),
            data_schema=schema,
            session=session,
            n_rows=arrow_table.num_rows,
            scan_list=scan_list,
        )
        return cls(node)

    @classmethod
    def from_range(cls, start, end, step):
        return cls(
            nodes.FromRangeNode(
                start=start.node,
                end=end.node,
                step=step,
            )
        )

    @classmethod
    def from_table(
        cls,
        table: google.cloud.bigquery.Table,
        schema: schemata.ArraySchema,
        session: Session,
        *,
        predicate: Optional[str] = None,
        at_time: Optional[datetime.datetime] = None,
        primary_key: Sequence[str] = (),
        offsets_col: Optional[str] = None,
    ):
        if offsets_col and primary_key:
            raise ValueError("must set at most one of 'offests', 'primary_key'")
        if any(i.field_type == "JSON" for i in table.schema if i.name in schema.names):
            warnings.warn(
                "Interpreting JSON column(s) as StringDtype. This behavior may change in future versions.",
                bigframes.exceptions.PreviewWarning,
            )
        # define data source only for needed columns, this makes row-hashing cheaper
        table_def = nodes.GbqTable.from_table(table, columns=schema.names)

        # create ordering from info
        ordering = None
        if offsets_col:
            ordering = orderings.TotalOrdering.from_offset_col(offsets_col)
        elif primary_key:
            ordering = orderings.TotalOrdering.from_primary_key(primary_key)

        # Scan all columns by default, we define this list as it can be pruned while preserving source_def
        scan_list = nodes.ScanList(
            tuple(
                nodes.ScanItem(ids.ColumnId(item.column), item.dtype, item.column)
                for item in schema.items
            )
        )
        source_def = nodes.BigqueryDataSource(
            table=table_def, at_time=at_time, sql_predicate=predicate, ordering=ordering
        )
        node = nodes.ReadTableNode(
            source=source_def,
            scan_list=scan_list,
            table_session=session,
        )
        return cls(node)

    @property
    def column_ids(self) -> typing.Sequence[str]:
        """Returns column ids as strings."""
        return self.schema.names

    @property
    def session(self) -> Session:
        required_session = self.node.session
        from bigframes import get_global_session

        return (
            required_session if (required_session is not None) else get_global_session()
        )

    @functools.cached_property
    def schema(self) -> schemata.ArraySchema:
        return self.node.schema

    @property
    def explicitly_ordered(self) -> bool:
        # see BigFrameNode.explicitly_ordered
        return self.node.explicitly_ordered

    @property
    def order_ambiguous(self) -> bool:
        # see BigFrameNode.order_ambiguous
        return self.node.order_ambiguous

    @property
    def supports_fast_peek(self) -> bool:
        return bigframes.core.tree_properties.can_fast_peek(self.node)

    def as_cached(
        self: ArrayValue,
        cache_table: google.cloud.bigquery.Table,
        ordering: Optional[orderings.RowOrdering],
    ) -> ArrayValue:
        """
        Replace the node with an equivalent one that references a table where the value has been materialized to.
        """
        table = nodes.GbqTable.from_table(cache_table)
        source = nodes.BigqueryDataSource(table, ordering=ordering)
        # Assumption: GBQ cached table uses field name as bq column name
        scan_list = nodes.ScanList(
            tuple(
                nodes.ScanItem(field.id, field.dtype, field.id.name)
                for field in self.node.fields
            )
        )
        node = nodes.CachedTableNode(
            original_node=self.node,
            source=source,
            table_session=self.session,
            scan_list=scan_list,
        )
        return ArrayValue(node)

    def _try_evaluate_local(self):
        """Use only for unit testing paths - not fully featured. Will throw exception if fails."""
        return bigframes.core.compile.test_only_try_evaluate(self.node)

    def get_column_type(self, key: str) -> bigframes.dtypes.Dtype:
        return self.schema.get_type(key)

    def row_count(self) -> ArrayValue:
        """Get number of rows in ArrayValue as a single-entry ArrayValue."""
        return ArrayValue(nodes.RowCountNode(child=self.node))

    # Operations
    def filter_by_id(self, predicate_id: str, keep_null: bool = False) -> ArrayValue:
        """Filter the table on a given expression, the predicate must be a boolean series aligned with the table expression."""
        predicate: ex.Expression = ex.deref(predicate_id)
        if keep_null:
            predicate = ops.fillna_op.as_expr(predicate, ex.const(True))
        return self.filter(predicate)

    def filter(self, predicate: ex.Expression):
        return ArrayValue(nodes.FilterNode(child=self.node, predicate=predicate))

    def order_by(self, by: Sequence[OrderingExpression]) -> ArrayValue:
        return ArrayValue(nodes.OrderByNode(child=self.node, by=tuple(by)))

    def reversed(self) -> ArrayValue:
        return ArrayValue(nodes.ReversedNode(child=self.node))

    def slice(
        self, start: Optional[int], stop: Optional[int], step: Optional[int]
    ) -> ArrayValue:
        if self.node.order_ambiguous and not (self.session._strictly_ordered):
            warnings.warn(
                "Window ordering may be ambiguous, this can cause unstable results.",
                bigframes.exceptions.AmbiguousWindowWarning,
            )
        return ArrayValue(
            nodes.SliceNode(
                self.node,
                start=start,
                stop=stop,
                step=step if (step is not None) else 1,
            )
        )

    def promote_offsets(self) -> Tuple[ArrayValue, str]:
        """
        Convenience function to promote copy of column offsets to a value column. Can be used to reset index.
        """
        col_id = self._gen_namespaced_uid()
        if self.node.order_ambiguous and not (self.session._strictly_ordered):
            if not self.session._allows_ambiguity:
                raise ValueError(
                    "Generating offsets not supported in partial ordering mode"
                )
            else:
                warnings.warn(
                    "Window ordering may be ambiguous, this can cause unstable results.",
                    bigframes.exceptions.AmbiguousWindowWarning,
                )

        return (
            ArrayValue(
                nodes.PromoteOffsetsNode(child=self.node, col_id=ids.ColumnId(col_id))
            ),
            col_id,
        )

    def concat(self, other: typing.Sequence[ArrayValue]) -> ArrayValue:
        """Append together multiple ArrayValue objects."""
        return ArrayValue(
            nodes.ConcatNode(
                children=tuple([self.node, *[val.node for val in other]]),
                output_ids=tuple(
                    ids.ColumnId(bigframes.core.guid.generate_guid())
                    for id in self.column_ids
                ),
            )
        )

    def compute_values(self, assignments: Sequence[ex.Expression]):
        col_ids = self._gen_namespaced_uids(len(assignments))
        ex_id_pairs = tuple(
            (ex, ids.ColumnId(id)) for ex, id in zip(assignments, col_ids)
        )
        return (
            ArrayValue(nodes.ProjectionNode(child=self.node, assignments=ex_id_pairs)),
            col_ids,
        )

    def project_to_id(self, expression: ex.Expression):
        array_val, ids = self.compute_values(
            [expression],
        )
        return array_val, ids[0]

    def assign(self, source_id: str, destination_id: str) -> ArrayValue:
        if destination_id in self.column_ids:  # Mutate case
            exprs = [
                (
                    ex.deref(source_id if (col_id == destination_id) else col_id),
                    ids.ColumnId(col_id),
                )
                for col_id in self.column_ids
            ]
        else:  # append case
            self_projection = (
                (ex.deref(col_id), ids.ColumnId(col_id)) for col_id in self.column_ids
            )
            exprs = [
                *self_projection,
                (ex.deref(source_id), ids.ColumnId(destination_id)),
            ]
        return ArrayValue(
            nodes.SelectionNode(
                child=self.node,
                input_output_pairs=tuple(exprs),
            )
        )

    def create_constant(
        self,
        value: typing.Any,
        dtype: typing.Optional[bigframes.dtypes.Dtype],
    ) -> Tuple[ArrayValue, str]:
        if pandas.isna(value):
            # Need to assign a data type when value is NaN.
            dtype = dtype or bigframes.dtypes.DEFAULT_DTYPE

        return self.project_to_id(ex.const(value, dtype))

    def select_columns(self, column_ids: typing.Sequence[str]) -> ArrayValue:
        # This basically just drops and reorders columns - logically a no-op except as a final step
        selections = ((ex.deref(col_id), ids.ColumnId(col_id)) for col_id in column_ids)
        return ArrayValue(
            nodes.SelectionNode(
                child=self.node,
                input_output_pairs=tuple(selections),
            )
        )

    def drop_columns(self, columns: Iterable[str]) -> ArrayValue:
        return self.select_columns(
            [col_id for col_id in self.column_ids if col_id not in columns]
        )

    def aggregate(
        self,
        aggregations: typing.Sequence[typing.Tuple[ex.Aggregation, str]],
        by_column_ids: typing.Sequence[str] = (),
        dropna: bool = True,
    ) -> ArrayValue:
        """
        Apply aggregations to the expression.
        Arguments:
            aggregations: input_column_id, operation, output_column_id tuples
            by_column_id: column id of the aggregation key, this is preserved through the transform
            dropna: whether null keys should be dropped
        """
        agg_defs = tuple((agg, ids.ColumnId(name)) for agg, name in aggregations)
        return ArrayValue(
            nodes.AggregateNode(
                child=self.node,
                aggregations=agg_defs,
                by_column_ids=tuple(map(ex.deref, by_column_ids)),
                dropna=dropna,
            )
        )

    def project_window_op(
        self,
        column_name: str,
        op: agg_ops.UnaryWindowOp,
        window_spec: WindowSpec,
        *,
        never_skip_nulls=False,
        skip_reproject_unsafe: bool = False,
    ) -> Tuple[ArrayValue, str]:
        """
        Creates a new expression based on this expression with unary operation applied to one column.
        column_name: the id of the input column present in the expression
        op: the windowable operator to apply to the input column
        window_spec: a specification of the window over which to apply the operator
        output_name: the id to assign to the output of the operator, by default will replace input col if distinct output id not provided
        never_skip_nulls: will disable null skipping for operators that would otherwise do so
        skip_reproject_unsafe: skips the reprojection step, can be used when performing many non-dependent window operations, user responsible for not nesting window expressions, or using outputs as join, filter or aggregation keys before a reprojection
        """
        # TODO: Support non-deterministic windowing
        if window_spec.row_bounded or not op.order_independent:
            if self.node.order_ambiguous and not self.session._strictly_ordered:
                if not self.session._allows_ambiguity:
                    raise ValueError(
                        "Generating offsets not supported in partial ordering mode"
                    )
                else:
                    warnings.warn(
                        "Window ordering may be ambiguous, this can cause unstable results.",
                        bigframes.exceptions.AmbiguousWindowWarning,
                    )

        output_name = self._gen_namespaced_uid()
        return (
            ArrayValue(
                nodes.WindowOpNode(
                    child=self.node,
                    column_name=ex.deref(column_name),
                    op=op,
                    window_spec=window_spec,
                    output_name=ids.ColumnId(output_name),
                    never_skip_nulls=never_skip_nulls,
                    skip_reproject_unsafe=skip_reproject_unsafe,
                )
            ),
            output_name,
        )

<<<<<<< HEAD
    def _cross_join_w_labels(
        self, labels_array: ArrayValue, join_side: typing.Literal["left", "right"]
    ) -> ArrayValue:
        """
        Convert each row in self to N rows, one for each label in labels array.
        """
        table_join_side = (
            join_def.JoinSide.LEFT if join_side == "left" else join_def.JoinSide.RIGHT
        )
        labels_join_side = table_join_side.inverse()
        labels_mappings = tuple(
            join_def.JoinColumnMapping(labels_join_side, id, id)
            for id in labels_array.schema.names
        )
        table_mappings = tuple(
            join_def.JoinColumnMapping(table_join_side, id, id)
            for id in self.schema.names
        )
        join = join_def.JoinDefinition(
            conditions=(), mappings=(*labels_mappings, *table_mappings), type="cross"
        )
        if join_side == "left":
            joined_array = self.relational_join(labels_array, join_def=join)
        else:
            joined_array = labels_array.relational_join(self, join_def=join)
        return joined_array

    def _create_unpivot_labels_array(
        self,
        former_column_labels: typing.Sequence[typing.Hashable],
        col_ids: typing.Sequence[str],
        offsets_id: str,
    ) -> ArrayValue:
        """Create an ArrayValue from a list of label tuples."""
        rows = []
        for row_offset, row_label in enumerate(former_column_labels):
            row_label = (row_label,) if not isinstance(row_label, tuple) else row_label
            row = {
                col_ids[i]: (row_label[i] if pandas.notnull(row_label[i]) else None)
                for i in range(len(col_ids))
            }
            row[offsets_id] = row_offset
            rows.append(row)

        return ArrayValue.from_pyarrow(pa.Table.from_pylist(rows), session=self.session)

=======
>>>>>>> 7ac6639f
    def relational_join(
        self,
        other: ArrayValue,
        conditions: typing.Tuple[typing.Tuple[str, str], ...] = (),
        type: typing.Literal["inner", "outer", "left", "right", "cross"] = "inner",
    ) -> typing.Tuple[ArrayValue, typing.Tuple[dict[str, str], dict[str, str]]]:
        l_mapping = {  # Identity mapping, only rename right side
            lcol.name: lcol.name for lcol in self.node.ids
        }
        r_mapping = {  # Rename conflicting names
            rcol.name: rcol.name
            if (rcol.name not in l_mapping)
            else bigframes.core.guid.generate_guid()
            for rcol in other.node.ids
        }
        other_node = other.node
        if set(other_node.ids) & set(self.node.ids):
            other_node = nodes.SelectionNode(
                other_node,
                tuple(
                    (ex.deref(old_id), ids.ColumnId(new_id))
                    for old_id, new_id in r_mapping.items()
                ),
            )

        join_node = nodes.JoinNode(
            left_child=self.node,
            right_child=other_node,
            conditions=tuple(
                (ex.deref(l_mapping[l_col]), ex.deref(r_mapping[r_col]))
                for l_col, r_col in conditions
            ),
            type=type,
        )
        return ArrayValue(join_node), (l_mapping, r_mapping)

    def try_align_as_projection(
        self,
        other: ArrayValue,
        join_type: join_def.JoinType,
        join_keys: typing.Tuple[join_def.CoalescedColumnMapping, ...],
        mappings: typing.Tuple[join_def.JoinColumnMapping, ...],
    ) -> typing.Optional[ArrayValue]:
        result = bigframes.core.rewrite.join_as_projection(
            self.node, other.node, join_keys, mappings, join_type
        )
        if result is not None:
            return ArrayValue(result)
        return None

    def explode(self, column_ids: typing.Sequence[str]) -> ArrayValue:
        assert len(column_ids) > 0
        for column_id in column_ids:
            assert bigframes.dtypes.is_array_like(self.get_column_type(column_id))

        offsets = tuple(ex.deref(id) for id in column_ids)
        return ArrayValue(nodes.ExplodeNode(child=self.node, column_ids=offsets))

    def _uniform_sampling(self, fraction: float) -> ArrayValue:
        """Sampling the table on given fraction.

        .. warning::
            The row numbers of result is non-deterministic, avoid to use.
        """
        return ArrayValue(nodes.RandomSampleNode(self.node, fraction))
<<<<<<< HEAD
=======

    # Deterministically generate namespaced ids for new variables
    # These new ids are only unique within the current namespace.
    # Many operations, such as joins, create new namespaces. See: BigFrameNode.defines_namespace
    # When migrating to integer ids, these will generate the next available integer, in order to densely pack ids
    # this will help represent variables sets as compact bitsets
    def _gen_namespaced_uid(self) -> str:
        return self._gen_namespaced_uids(1)[0]

    def _gen_namespaced_uids(self, n: int) -> List[str]:
        i = len(self.node.defined_variables)
        genned_ids: List[str] = []
        while len(genned_ids) < n:
            attempted_id = f"col_{i}"
            if attempted_id not in self.node.defined_variables:
                genned_ids.append(attempted_id)
            i = i + 1
        return genned_ids
>>>>>>> 7ac6639f
<|MERGE_RESOLUTION|>--- conflicted
+++ resolved
@@ -19,13 +19,7 @@
 import functools
 import io
 import typing
-<<<<<<< HEAD
-from typing import Iterable, Optional, Sequence
-
-from types import FunctionType, MethodType
-=======
 from typing import Iterable, List, Optional, Sequence, Tuple
->>>>>>> 7ac6639f
 import warnings
 from collections.abc import Callable
 
@@ -43,11 +37,7 @@
 import bigframes.core.compile
 import bigframes.core.expression as ex
 import bigframes.core.guid
-<<<<<<< HEAD
-#from bigframes.dataframe import DataFrame
-=======
 import bigframes.core.identifiers as ids
->>>>>>> 7ac6639f
 import bigframes.core.join_def as join_def
 import bigframes.core.local_data as local_data
 import bigframes.core.nodes as nodes
@@ -486,55 +476,6 @@
             output_name,
         )
 
-<<<<<<< HEAD
-    def _cross_join_w_labels(
-        self, labels_array: ArrayValue, join_side: typing.Literal["left", "right"]
-    ) -> ArrayValue:
-        """
-        Convert each row in self to N rows, one for each label in labels array.
-        """
-        table_join_side = (
-            join_def.JoinSide.LEFT if join_side == "left" else join_def.JoinSide.RIGHT
-        )
-        labels_join_side = table_join_side.inverse()
-        labels_mappings = tuple(
-            join_def.JoinColumnMapping(labels_join_side, id, id)
-            for id in labels_array.schema.names
-        )
-        table_mappings = tuple(
-            join_def.JoinColumnMapping(table_join_side, id, id)
-            for id in self.schema.names
-        )
-        join = join_def.JoinDefinition(
-            conditions=(), mappings=(*labels_mappings, *table_mappings), type="cross"
-        )
-        if join_side == "left":
-            joined_array = self.relational_join(labels_array, join_def=join)
-        else:
-            joined_array = labels_array.relational_join(self, join_def=join)
-        return joined_array
-
-    def _create_unpivot_labels_array(
-        self,
-        former_column_labels: typing.Sequence[typing.Hashable],
-        col_ids: typing.Sequence[str],
-        offsets_id: str,
-    ) -> ArrayValue:
-        """Create an ArrayValue from a list of label tuples."""
-        rows = []
-        for row_offset, row_label in enumerate(former_column_labels):
-            row_label = (row_label,) if not isinstance(row_label, tuple) else row_label
-            row = {
-                col_ids[i]: (row_label[i] if pandas.notnull(row_label[i]) else None)
-                for i in range(len(col_ids))
-            }
-            row[offsets_id] = row_offset
-            rows.append(row)
-
-        return ArrayValue.from_pyarrow(pa.Table.from_pylist(rows), session=self.session)
-
-=======
->>>>>>> 7ac6639f
     def relational_join(
         self,
         other: ArrayValue,
@@ -600,8 +541,6 @@
             The row numbers of result is non-deterministic, avoid to use.
         """
         return ArrayValue(nodes.RandomSampleNode(self.node, fraction))
-<<<<<<< HEAD
-=======
 
     # Deterministically generate namespaced ids for new variables
     # These new ids are only unique within the current namespace.
@@ -619,5 +558,4 @@
             if attempted_id not in self.node.defined_variables:
                 genned_ids.append(attempted_id)
             i = i + 1
-        return genned_ids
->>>>>>> 7ac6639f
+        return genned_ids